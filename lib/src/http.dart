import 'dart:convert';

import 'package:http/http.dart';
import 'package:meta/meta.dart';
import 'dart:io';
import 'dart:async';
import 'package:ntlm/src/messages/messages.dart';

typedef _RequestCallback = Future<Response> Function(
  Map<String, String> ntlmHeaders,
);

class NTLMClient {
  String domain;
  String workstation;
  String username;
  String password;
  String lmPassword;
  String ntPassword;
  Client _inner;

  Client _client;

  NTLMClient({
    this.domain = "",
    this.workstation = "",
    @required this.username,
    this.password = null,
    this.lmPassword = null,
    this.ntPassword = null,
    Client inner,
  }) {
    if (this.password == null &&
        (this.lmPassword == null || this.ntPassword == null)) {
      throw new ArgumentError(
        "You must provide a password or the LM and NT hash of a password.",
      );
    }
<<<<<<< HEAD
    _client = Client();
  }

  Client get client => _client;

  void get close => _client.close;

  Future<Response> get(String url, {Map<String, String> headers}) async {
=======

    this._inner = inner ?? Client();
  }

  Future<Response> _ntlm({
    Map<String, String> headers,
    _RequestCallback request,
  }) async {
>>>>>>> 63faa80e
    if (headers == null) {
      headers = Map<String, String>();
    }

<<<<<<< HEAD
    Response res0 = await _client.get(url, headers: headers);
=======
    Response res0 = await request(headers);
>>>>>>> 63faa80e
    if (res0.statusCode == 200 ||
        !res0.headers[HttpHeaders.wwwAuthenticateHeader].contains("NTLM"))
      return res0;

    String msg1 = createType1Message(
      domain: domain,
      workstation: workstation,
    );
<<<<<<< HEAD
    Response res2 = await _client.get(url,
        headers: {
          HttpHeaders.authorizationHeader: msg1,
        }..addAll(headers));
=======
    Response res2 = await request({
      HttpHeaders.authorizationHeader: msg1,
    }..addAll(headers));
>>>>>>> 63faa80e

    String res2Authenticate = res2.headers[HttpHeaders.wwwAuthenticateHeader];
    if (!res2Authenticate.startsWith("NTLM ")) return res0;
    Type2Message msg2 = parseType2Message(res2Authenticate);

    String msg3 = createType3Message(
      msg2,
      domain: domain,
      workstation: workstation,
      username: username,
      password: password,
      lmPassword: lmPassword,
      ntPassword: ntPassword,
    );
<<<<<<< HEAD
    Response res3 = await _client.get(url,
        headers: {
          HttpHeaders.authorizationHeader: msg3,
        }..addAll(headers));
=======
    Response res3 = await request({
      HttpHeaders.authorizationHeader: msg3,
    }..addAll(headers));
>>>>>>> 63faa80e

    return res3;
  }

  Future<Response> get(url, {Map<String, String> headers}) async {
    return _ntlm(
      headers: headers,
      request: (ntlmHeaders) => _inner.get(
            url,
            headers: ntlmHeaders,
          ),
    );
  }

  Future<Response> post(url,
      {Map<String, String> headers, body, Encoding encoding}) {
    return _ntlm(
      headers: headers,
      request: (ntlmHeaders) => _inner.post(
            url,
            headers: ntlmHeaders,
            body: body,
            encoding: encoding,
          ),
    );
  }

  Future<Response> patch(url,
      {Map<String, String> headers, body, Encoding encoding}) {
    return _ntlm(
      headers: headers,
      request: (ntlmHeaders) => _inner.patch(
            url,
            headers: ntlmHeaders,
            body: body,
            encoding: encoding,
          ),
    );
  }

  Future<Response> put(url,
      {Map<String, String> headers, body, Encoding encoding}) {
    return _ntlm(
      headers: headers,
      request: (ntlmHeaders) => _inner.put(
            url,
            headers: ntlmHeaders,
            body: body,
            encoding: encoding,
          ),
    );
  }

  Future<Response> head(url, {Map<String, String> headers}) {
    return _ntlm(
      headers: headers,
      request: (ntlmHeaders) => _inner.head(
            url,
            headers: ntlmHeaders,
          ),
    );
  }

  Future<Response> delete(url, {Map<String, String> headers}) {
    return _ntlm(
      headers: headers,
      request: (ntlmHeaders) => _inner.delete(
            url,
            headers: ntlmHeaders,
          ),
    );
  }
}<|MERGE_RESOLUTION|>--- conflicted
+++ resolved
@@ -19,8 +19,6 @@
   String ntPassword;
   Client _inner;
 
-  Client _client;
-
   NTLMClient({
     this.domain = "",
     this.workstation = "",
@@ -36,17 +34,7 @@
         "You must provide a password or the LM and NT hash of a password.",
       );
     }
-<<<<<<< HEAD
-    _client = Client();
-  }
-
-  Client get client => _client;
-
-  void get close => _client.close;
-
-  Future<Response> get(String url, {Map<String, String> headers}) async {
-=======
-
+  
     this._inner = inner ?? Client();
   }
 
@@ -54,16 +42,11 @@
     Map<String, String> headers,
     _RequestCallback request,
   }) async {
->>>>>>> 63faa80e
     if (headers == null) {
       headers = Map<String, String>();
     }
 
-<<<<<<< HEAD
-    Response res0 = await _client.get(url, headers: headers);
-=======
     Response res0 = await request(headers);
->>>>>>> 63faa80e
     if (res0.statusCode == 200 ||
         !res0.headers[HttpHeaders.wwwAuthenticateHeader].contains("NTLM"))
       return res0;
@@ -72,16 +55,10 @@
       domain: domain,
       workstation: workstation,
     );
-<<<<<<< HEAD
-    Response res2 = await _client.get(url,
-        headers: {
-          HttpHeaders.authorizationHeader: msg1,
-        }..addAll(headers));
-=======
+
     Response res2 = await request({
       HttpHeaders.authorizationHeader: msg1,
     }..addAll(headers));
->>>>>>> 63faa80e
 
     String res2Authenticate = res2.headers[HttpHeaders.wwwAuthenticateHeader];
     if (!res2Authenticate.startsWith("NTLM ")) return res0;
@@ -96,16 +73,10 @@
       lmPassword: lmPassword,
       ntPassword: ntPassword,
     );
-<<<<<<< HEAD
-    Response res3 = await _client.get(url,
-        headers: {
-          HttpHeaders.authorizationHeader: msg3,
-        }..addAll(headers));
-=======
+
     Response res3 = await request({
       HttpHeaders.authorizationHeader: msg3,
     }..addAll(headers));
->>>>>>> 63faa80e
 
     return res3;
   }
